from django.db import models
from django.apps import apps

from common.models import BaseModel
<<<<<<< HEAD
from .data_source import DataSource
=======
from pulling.models.data_source import DataSource


def default_metadata():
    """Default empty dict for metadata fields."""
    return {}
>>>>>>> 23304ebc


class TableMetadata(BaseModel):
    """
    Represents metadata for a table within a data source.

    This model stores information about tables, views, or other data structures
    within a data source, including their schema and descriptive metadata.
    """

    table_metadata_id = models.AutoField(
        primary_key=True,
        help_text="Primary key for the table metadata"
    )

    data_source = models.ForeignKey(
        DataSource,
        on_delete=models.CASCADE,
        related_name='table_metadata_set',
        help_text="The data source this table belongs to"
    )

    name = models.CharField(
        max_length=255,
        help_text="Name of the table or data structure"
    )

    description = models.TextField(
        blank=True,
        null=True,
        help_text="Human-readable description of the table"
    )

    metadata = models.JSONField(
        default=default_metadata,
        help_text="Additional metadata about the table (schema, stats, etc.)"
    )

    class Meta(BaseModel.Meta):
        verbose_name = "Table Metadata"
        verbose_name_plural = "Table Metadata"
        ordering = ['data_source', 'name']
        unique_together = ['data_source', 'name']

    def __str__(self):
        return f"{self.data_source.name}.{self.name}"

    @property
    def full_name(self):
        """Get the full qualified name including data source."""
        return f"{self.data_source.name}.{self.name}"

    @property
    def display_name(self):
        """Get a user-friendly display name."""
        if self.description:
            return f"{self.name} - {self.description}"
        return self.name

    def get_field_count(self):
        """Get the number of fields in this table."""
        FieldMetadata = apps.get_model('pulling', 'FieldMetadata')
        return FieldMetadata.objects.filter(table=self).count()

    @property
    def fields(self):
        """Convenience accessor for all FieldMetadata rows for this table."""
        FieldMetadata = apps.get_model('pulling', 'FieldMetadata')
        return FieldMetadata.objects.filter(table=self)
<|MERGE_RESOLUTION|>--- conflicted
+++ resolved
@@ -1,83 +1,80 @@
-from django.db import models
-from django.apps import apps
-
-from common.models import BaseModel
-<<<<<<< HEAD
-from .data_source import DataSource
-=======
-from pulling.models.data_source import DataSource
-
-
-def default_metadata():
-    """Default empty dict for metadata fields."""
-    return {}
->>>>>>> 23304ebc
-
-
-class TableMetadata(BaseModel):
-    """
-    Represents metadata for a table within a data source.
-
-    This model stores information about tables, views, or other data structures
-    within a data source, including their schema and descriptive metadata.
-    """
-
-    table_metadata_id = models.AutoField(
-        primary_key=True,
-        help_text="Primary key for the table metadata"
-    )
-
-    data_source = models.ForeignKey(
-        DataSource,
-        on_delete=models.CASCADE,
-        related_name='table_metadata_set',
-        help_text="The data source this table belongs to"
-    )
-
-    name = models.CharField(
-        max_length=255,
-        help_text="Name of the table or data structure"
-    )
-
-    description = models.TextField(
-        blank=True,
-        null=True,
-        help_text="Human-readable description of the table"
-    )
-
-    metadata = models.JSONField(
-        default=default_metadata,
-        help_text="Additional metadata about the table (schema, stats, etc.)"
-    )
-
-    class Meta(BaseModel.Meta):
-        verbose_name = "Table Metadata"
-        verbose_name_plural = "Table Metadata"
-        ordering = ['data_source', 'name']
-        unique_together = ['data_source', 'name']
-
-    def __str__(self):
-        return f"{self.data_source.name}.{self.name}"
-
-    @property
-    def full_name(self):
-        """Get the full qualified name including data source."""
-        return f"{self.data_source.name}.{self.name}"
-
-    @property
-    def display_name(self):
-        """Get a user-friendly display name."""
-        if self.description:
-            return f"{self.name} - {self.description}"
-        return self.name
-
-    def get_field_count(self):
-        """Get the number of fields in this table."""
-        FieldMetadata = apps.get_model('pulling', 'FieldMetadata')
-        return FieldMetadata.objects.filter(table=self).count()
-
-    @property
-    def fields(self):
-        """Convenience accessor for all FieldMetadata rows for this table."""
-        FieldMetadata = apps.get_model('pulling', 'FieldMetadata')
-        return FieldMetadata.objects.filter(table=self)
+from django.db import models
+from django.apps import apps
+
+from common.models import BaseModel
+
+from .data_source import DataSource
+
+
+def default_metadata():
+    """Default empty dict for metadata fields."""
+    return {}
+
+
+class TableMetadata(BaseModel):
+    """
+    Represents metadata for a table within a data source.
+
+    This model stores information about tables, views, or other data structures
+    within a data source, including their schema and descriptive metadata.
+    """
+
+    table_metadata_id = models.AutoField(
+        primary_key=True,
+        help_text="Primary key for the table metadata"
+    )
+
+    data_source = models.ForeignKey(
+        DataSource,
+        on_delete=models.CASCADE,
+        related_name='table_metadata_set',
+        help_text="The data source this table belongs to"
+    )
+
+    name = models.CharField(
+        max_length=255,
+        help_text="Name of the table or data structure"
+    )
+
+    description = models.TextField(
+        blank=True,
+        null=True,
+        help_text="Human-readable description of the table"
+    )
+
+    metadata = models.JSONField(
+        default=default_metadata,
+        help_text="Additional metadata about the table (schema, stats, etc.)"
+    )
+
+    class Meta(BaseModel.Meta):
+        verbose_name = "Table Metadata"
+        verbose_name_plural = "Table Metadata"
+        ordering = ['data_source', 'name']
+        unique_together = ['data_source', 'name']
+
+    def __str__(self):
+        return f"{self.data_source.name}.{self.name}"
+
+    @property
+    def full_name(self):
+        """Get the full qualified name including data source."""
+        return f"{self.data_source.name}.{self.name}"
+
+    @property
+    def display_name(self):
+        """Get a user-friendly display name."""
+        if self.description:
+            return f"{self.name} - {self.description}"
+        return self.name
+
+    def get_field_count(self):
+        """Get the number of fields in this table."""
+        FieldMetadata = apps.get_model('pulling', 'FieldMetadata')
+        return FieldMetadata.objects.filter(table=self).count()
+
+    @property
+    def fields(self):
+        """Convenience accessor for all FieldMetadata rows for this table."""
+        FieldMetadata = apps.get_model('pulling', 'FieldMetadata')
+        return FieldMetadata.objects.filter(table=self)