--- conflicted
+++ resolved
@@ -1,159 +1,157 @@
-from django.db import models
-from django.apps import apps
-
-from common.models import BaseModel
-<<<<<<< HEAD
-from .table_metadata import TableMetadata
-=======
-from pulling.models.table_metadata import TableMetadata
-
-
-def default_metadata():
-    """Default empty dict for metadata fields."""
-    return {}
->>>>>>> 23304ebc
-
-
-class FieldMetadata(BaseModel):
-    """
-    Represents metadata for a field/column within a table.
-    
-    This model stores information about individual fields including their
-    data types, constraints, and other metadata within a table structure.
-    """
-    
-    # Common data types
-    class DataType(models.TextChoices):
-        STRING = 'string', 'String'
-        INTEGER = 'integer', 'Integer'
-        FLOAT = 'float', 'Float'
-        DOUBLE = 'double', 'Double'
-        DECIMAL = 'decimal', 'Decimal'
-        BOOLEAN = 'boolean', 'Boolean'
-        DATE = 'date', 'Date'
-        DATETIME = 'datetime', 'DateTime'
-        TIMESTAMP = 'timestamp', 'Timestamp'
-        TEXT = 'text', 'Text'
-        JSON = 'json', 'JSON'
-        ARRAY = 'array', 'Array'
-        BINARY = 'binary', 'Binary'
-        UUID = 'uuid', 'UUID'
-        OTHER = 'other', 'Other'
-    
-    field_metadata_id = models.AutoField(
-        primary_key=True,
-        help_text="Primary key for the field metadata"
-    )
-    
-    table = models.ForeignKey(
-        TableMetadata,
-        on_delete=models.CASCADE,
-        related_name='field_metadata_set',
-        help_text="The table this field belongs to"
-    )
-    
-    name = models.CharField(
-        max_length=255,
-        help_text="Name of the field/column"
-    )
-    
-    dtype = models.CharField(
-        max_length=50,
-        choices=DataType.choices,
-        help_text="Data type of the field"
-    )
-    
-    metadata = models.JSONField(
-        default=default_metadata,
-        help_text="Additional metadata about the field (constraints, format, etc.)"
-    )
-    
-    class Meta:
-        verbose_name = "Field Metadata"
-        verbose_name_plural = "Field Metadata"
-        ordering = ['table', 'name']
-        unique_together = ['table', 'name']
-    
-    def __str__(self):
-        return f"{self.table.full_name}.{self.name} ({self.get_dtype_display()})"
-    
-    @property
-    def full_name(self):
-        """Get the full qualified name including table and data source."""
-        return f"{self.table.full_name}.{self.name}"
-    
-    @property
-    def display_name(self):
-        """Get a user-friendly display name with data type."""
-        return f"{self.name} ({self.get_dtype_display()})"
-    
-    def is_numeric_type(self):
-        """Check if this field is a numeric data type."""
-        numeric_types = [
-            self.DataType.INTEGER,
-            self.DataType.FLOAT,
-            self.DataType.DOUBLE,
-            self.DataType.DECIMAL
-        ]
-        return self.dtype in numeric_types
-    
-    def is_string_type(self):
-        """Check if this field is a string/text data type."""
-        string_types = [
-            self.DataType.STRING,
-            self.DataType.TEXT
-        ]
-        return self.dtype in string_types
-    
-    def is_date_type(self):
-        """Check if this field is a date/time data type."""
-        date_types = [
-            self.DataType.DATE,
-            self.DataType.DATETIME,
-            self.DataType.TIMESTAMP
-        ]
-        return self.dtype in date_types
-    
-    def get_constraints_count(self):
-        """Get the number of constraints defined for this field."""
-        # Use apps.get_model to avoid hard dependency when model is not yet implemented
-        try:
-            FieldConstraint = apps.get_model('pulling', 'FieldConstraint')
-        except LookupError:
-            return 0
-        return FieldConstraint.objects.filter(field=self).count()
-    
-    def get_latest_stats(self):
-        """Get the most recent field statistics."""
-        try:
-            FieldStats = apps.get_model('pulling', 'FieldStats')
-        except LookupError:
-            return None
-        return FieldStats.objects.filter(field=self).order_by('-stat_date').first()
-    
-    # TODO Relationships (reverse relations via related_name on the other models):
-    # - One-to-many with FieldStats (field_metadata.field_stats_set) — pending
-    # - One-to-many with FieldConstraint (field_metadata.field_constraint_set) — pending
-    # - One-to-many with Alert (field_metadata.alert_set) — pending
-
-    @property
-    def outgoing_relations(self):
-        """FieldRelation rows where this field is the source (src_field)."""
-        FieldRelation = apps.get_model('pulling', 'FieldRelation')
-        return FieldRelation.objects.filter(src_field=self)
-
-    @property
-    def incoming_relations(self):
-        """FieldRelation rows where this field is the destination (dst_field)."""
-        FieldRelation = apps.get_model('pulling', 'FieldRelation')
-        return FieldRelation.objects.filter(dst_field=self)
-
-    def relation_count(self) -> int:
-        """Total number of relations involving this field."""
-        FieldRelation = apps.get_model('pulling', 'FieldRelation')
-        return FieldRelation.objects.filter(models.Q(src_field=self) | models.Q(dst_field=self)).count()
-
-    def has_relations(self) -> bool:
-        """Whether this field participates in any relation."""
-        FieldRelation = apps.get_model('pulling', 'FieldRelation')
+from django.db import models
+from django.apps import apps
+
+from common.models import BaseModel
+
+from .table_metadata import TableMetadata
+
+
+def default_metadata():
+    """Default empty dict for metadata fields."""
+    return {}
+
+
+
+class FieldMetadata(BaseModel):
+    """
+    Represents metadata for a field/column within a table.
+    
+    This model stores information about individual fields including their
+    data types, constraints, and other metadata within a table structure.
+    """
+    
+    # Common data types
+    class DataType(models.TextChoices):
+        STRING = 'string', 'String'
+        INTEGER = 'integer', 'Integer'
+        FLOAT = 'float', 'Float'
+        DOUBLE = 'double', 'Double'
+        DECIMAL = 'decimal', 'Decimal'
+        BOOLEAN = 'boolean', 'Boolean'
+        DATE = 'date', 'Date'
+        DATETIME = 'datetime', 'DateTime'
+        TIMESTAMP = 'timestamp', 'Timestamp'
+        TEXT = 'text', 'Text'
+        JSON = 'json', 'JSON'
+        ARRAY = 'array', 'Array'
+        BINARY = 'binary', 'Binary'
+        UUID = 'uuid', 'UUID'
+        OTHER = 'other', 'Other'
+    
+    field_metadata_id = models.AutoField(
+        primary_key=True,
+        help_text="Primary key for the field metadata"
+    )
+    
+    table = models.ForeignKey(
+        TableMetadata,
+        on_delete=models.CASCADE,
+        related_name='field_metadata_set',
+        help_text="The table this field belongs to"
+    )
+    
+    name = models.CharField(
+        max_length=255,
+        help_text="Name of the field/column"
+    )
+    
+    dtype = models.CharField(
+        max_length=50,
+        choices=DataType.choices,
+        help_text="Data type of the field"
+    )
+    
+    metadata = models.JSONField(
+        default=default_metadata,
+        help_text="Additional metadata about the field (constraints, format, etc.)"
+    )
+    
+    class Meta:
+        verbose_name = "Field Metadata"
+        verbose_name_plural = "Field Metadata"
+        ordering = ['table', 'name']
+        unique_together = ['table', 'name']
+    
+    def __str__(self):
+        return f"{self.table.full_name}.{self.name} ({self.get_dtype_display()})"
+    
+    @property
+    def full_name(self):
+        """Get the full qualified name including table and data source."""
+        return f"{self.table.full_name}.{self.name}"
+    
+    @property
+    def display_name(self):
+        """Get a user-friendly display name with data type."""
+        return f"{self.name} ({self.get_dtype_display()})"
+    
+    def is_numeric_type(self):
+        """Check if this field is a numeric data type."""
+        numeric_types = [
+            self.DataType.INTEGER,
+            self.DataType.FLOAT,
+            self.DataType.DOUBLE,
+            self.DataType.DECIMAL
+        ]
+        return self.dtype in numeric_types
+    
+    def is_string_type(self):
+        """Check if this field is a string/text data type."""
+        string_types = [
+            self.DataType.STRING,
+            self.DataType.TEXT
+        ]
+        return self.dtype in string_types
+    
+    def is_date_type(self):
+        """Check if this field is a date/time data type."""
+        date_types = [
+            self.DataType.DATE,
+            self.DataType.DATETIME,
+            self.DataType.TIMESTAMP
+        ]
+        return self.dtype in date_types
+    
+    def get_constraints_count(self):
+        """Get the number of constraints defined for this field."""
+        # Use apps.get_model to avoid hard dependency when model is not yet implemented
+        try:
+            FieldConstraint = apps.get_model('pulling', 'FieldConstraint')
+        except LookupError:
+            return 0
+        return FieldConstraint.objects.filter(field=self).count()
+    
+    def get_latest_stats(self):
+        """Get the most recent field statistics."""
+        try:
+            FieldStats = apps.get_model('pulling', 'FieldStats')
+        except LookupError:
+            return None
+        return FieldStats.objects.filter(field=self).order_by('-stat_date').first()
+    
+    # TODO Relationships (reverse relations via related_name on the other models):
+    # - One-to-many with FieldStats (field_metadata.field_stats_set) — pending
+    # - One-to-many with FieldConstraint (field_metadata.field_constraint_set) — pending
+    # - One-to-many with Alert (field_metadata.alert_set) — pending
+
+    @property
+    def outgoing_relations(self):
+        """FieldRelation rows where this field is the source (src_field)."""
+        FieldRelation = apps.get_model('pulling', 'FieldRelation')
+        return FieldRelation.objects.filter(src_field=self)
+
+    @property
+    def incoming_relations(self):
+        """FieldRelation rows where this field is the destination (dst_field)."""
+        FieldRelation = apps.get_model('pulling', 'FieldRelation')
+        return FieldRelation.objects.filter(dst_field=self)
+
+    def relation_count(self) -> int:
+        """Total number of relations involving this field."""
+        FieldRelation = apps.get_model('pulling', 'FieldRelation')
+        return FieldRelation.objects.filter(models.Q(src_field=self) | models.Q(dst_field=self)).count()
+
+    def has_relations(self) -> bool:
+        """Whether this field participates in any relation."""
+        FieldRelation = apps.get_model('pulling', 'FieldRelation')
         return FieldRelation.objects.filter(models.Q(src_field=self) | models.Q(dst_field=self)).exists()