import uuid
from django.db import models


def generate_global_id():
    """Generate a unique global ID using UUID4."""
    return str(uuid.uuid4())


class BaseModel(models.Model):
    class Meta:
        abstract = True

    created_at = models.DateTimeField(auto_now_add=True)
    updated_at = models.DateTimeField(auto_now=True)
<<<<<<< HEAD
    global_id = models.UUIDField(default=uuid.uuid4, unique=True, editable=False)
=======
    global_id = models.CharField(
        max_length=255, unique=True, default=generate_global_id)
>>>>>>> 23304ebc
    is_deleted = models.BooleanField(default=False)<|MERGE_RESOLUTION|>--- conflicted
+++ resolved
@@ -13,10 +13,6 @@
 
     created_at = models.DateTimeField(auto_now_add=True)
     updated_at = models.DateTimeField(auto_now=True)
-<<<<<<< HEAD
     global_id = models.UUIDField(default=uuid.uuid4, unique=True, editable=False)
-=======
-    global_id = models.CharField(
-        max_length=255, unique=True, default=generate_global_id)
->>>>>>> 23304ebc
+
     is_deleted = models.BooleanField(default=False)